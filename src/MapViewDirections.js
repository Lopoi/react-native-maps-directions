--- conflicted
+++ resolved
@@ -164,13 +164,8 @@
 						duration: route.legs.reduce((carry, curr) => {
 							return carry + curr.duration_in_traffic ? curr.duration_in_traffic.value:curr.duration.value;
 						}, 0) / 60,
-<<<<<<< HEAD
-                        coordinates: this.decode(route.legs[0].steps),
+            coordinates: this.decode(route.legs[0].steps),
 						fare: route.fare
-=======
-						coordinates: this.decode(route.overview_polyline.points),
-						fare: route.fare,
->>>>>>> 87d89e3e
 					});
 
 				} else {
@@ -191,16 +186,6 @@
 		}
 
 		const {
-<<<<<<< HEAD
-			origin, // eslint-disable-line no-unused-lets
-			waypoints, // eslint-disable-line no-unused-lets
-			destination, // eslint-disable-line no-unused-lets
-			apikey, // eslint-disable-line no-unused-lets
-			onReady, // eslint-disable-line no-unused-lets
-			onError, // eslint-disable-line no-unused-lets
-			mode, // eslint-disable-line no-unused-lets
-			language, // eslint-disable-line no-unused-lets
-=======
 			origin, // eslint-disable-line no-unused-vars
 			waypoints, // eslint-disable-line no-unused-vars
 			destination, // eslint-disable-line no-unused-vars
@@ -210,7 +195,6 @@
 			mode, // eslint-disable-line no-unused-vars
 			language, // eslint-disable-line no-unused-vars
 			region,
->>>>>>> 87d89e3e
 			...props
 		} = this.props;
 
